--- conflicted
+++ resolved
@@ -34,19 +34,12 @@
 import platform
 import logging
 from pathlib import Path
-<<<<<<< HEAD
 from matplotlib.pyplot import switch_backend
 from matplotlib.backends.backend_pdf import PdfPages
 from freesas import dated_version as freesas_version
 from freesas import plot
 from freesas.sasio import load_scattering_data
 from freesas.autorg import InsufficientDataError, NoGuinierRegionError
-=======
-from freesas import plot
-from freesas.sasio import load_scattering_data, \
-                          convert_inverse_angstrom_to_nanometer
-from .sas_argparser import SASParser
->>>>>>> 5b775bda
 
 logging.basicConfig(level=logging.INFO)
 logger = logging.getLogger("plot_sas")
@@ -112,7 +105,8 @@
         except ValueError:
             logger.error("Unable to parse file %s", afile)
         else:
-<<<<<<< HEAD
+            if args.unit == "Å":
+                data = convert_inverse_angstrom_to_nanometer(data)
             try:
                 fig = plot.plot_all(data)
             except (InsufficientDataError, NoGuinierRegionError, ValueError):
@@ -128,14 +122,6 @@
         with PdfPages(args.output) as pdf_output_file:
             for fig in figures:
                 pdf_output_file.savefig(fig)
-=======
-            if args.unit == "Å":
-                data = convert_inverse_angstrom_to_nanometer(data)
-            fig = plot.plot_all(data, filename=args.output, format=args.format)
-            figures.append(fig)
-            if args.output is None:
-                fig.show()
->>>>>>> 5b775bda
     if not args.output:
         input("Press enter to quit")
 
