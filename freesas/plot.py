# -*- coding: utf-8 -*-
"""
Functions to generating graphs related to SAS.
"""

__authors__ = ["Jerome Kieffer"]
__license__ = "MIT"
__copyright__ = "2020, ESRF"
<<<<<<< HEAD
__date__ = "21/10/2021"
=======
__date__ = "14/09/2022"
>>>>>>> 8923c891

import logging

logger = logging.getLogger(__name__)
import numpy
from matplotlib.pyplot import subplots


def scatter_plot(
    data,
    guinier=None,
    ift=None,
    filename=None,
    img_format="svg",
    unit="nm",
    title="Scattering curve",
    ax=None,
    labelsize=None,
    fontsize=None,
):
    """
    Generate a scattering plot I = f(q) in semi_log_y.

    :param data: data read from an ASCII file, 3 column (q,I,err)
    :param filename: name of the file where the cuve should be saved
    :param img_format: image format
    :param unit: Unit name for Rg and 1/q
    :param guinier: output of autoRg
    :param ift: converged instance of BIFT (output of auto_bift)
    :param ax: subplot where the plot shall go in
    :return: the matplotlib figure
    """
    label_exp = "Experimental data"
    label_guinier = "Guinier region"
    label_ift = "BIFT extraplolated"
    exp_color = "blue"
    err_color = "lightblue"
    guinier_color = "limegreen"
    ift_color = "crimson"
    assert data.ndim == 2
    assert data.shape[1] >= 2
    q = data.T[0]
    I = data.T[1]
    try:
        err = data.T[2]
    except:
        err = None
    if ax:
        fig = ax.figure
    else:
        fig, ax = subplots()

    # Extend q to zero
    delta_q = (q[-1] - q[0]) / (len(q) - 1)
    extra_q = int(q[0] / delta_q)
    first = q[0] - extra_q * delta_q
    q_ext = numpy.linspace(first, q[-1], extra_q + len(q))

    if guinier is None:
        if ift is not None:
            # best = ift.calc_stats()[0]
            I0 = guinier.I0
            rg = guinier.rg
            first_point = ift.high_start
            last_point = ift.high.stop
        else:
            rg = I0 = first_point = last_point = None
    else:
        I0 = guinier.I0
        rg = guinier.Rg
        first_point = guinier.start_point
        last_point = guinier.end_point

    if (rg is None) and (ift is None):
        if err is not None:
            ax.errorbar(
                q,
                I,
                err,
                label=label_exp,
                capsize=0,
                color=exp_color,
                ecolor=err_color,
            )
        else:
            ax.plot(q, I, label=label_exp, color="blue")
    else:
        q_guinier = q[first_point:last_point]
        I_guinier = I0 * numpy.exp(-((q_guinier * rg) ** 2) / 3)
        if err is not None:
            ax.errorbar(
                q,
                I,
                err,
                label=label_exp,
                capsize=0,
                color=exp_color,
                ecolor=err_color,
                alpha=0.5,
            )
        else:
            ax.plot(q, I, label=label_exp, color=exp_color, alpha=0.5)
        label_guinier += ": $R_g=$%.2f %s, $I_0=$%.2f" % (rg, unit, I0)
        ax.plot(
            q_guinier,
            I_guinier,
            label=label_guinier,
            color=guinier_color,
            linewidth=5,
        )

    if ift:
        from ._bift import BIFT, StatsResult

        if isinstance(ift, BIFT):
            stats = ift.calc_stats()
        elif isinstance(ift, StatsResult):
            stats = ift
        else:
            raise TypeError("ift is expected to be a BIFT object")

        r = stats.radius
        T = numpy.outer(q_ext, r / numpy.pi)
        T = (4 * numpy.pi * (r[-1] - r[0]) / (len(r) - 1)) * numpy.sinc(T)
        p = stats.density_avg
        label_ift += ": $D_{max}=$%.2f %s,\n    $R_g=$%.2f %s, $I_0=$%.2f" % (
            stats.Dmax_avg,
            unit,
            stats.Rg_avg,
            unit,
            stats.I0_avg,
        )
        ax.plot(q_ext, T.dot(p), label=label_ift, color=ift_color)

    ax.set_ylabel("$I(q)$ (log scale)", fontsize=fontsize)
    ax.set_xlabel("$q$ (%s$^{-1}$)" % unit, fontsize=fontsize)
    ax.set_title(title)
    ax.set_yscale("log")
    #     ax.set_ylim(ymin=I.min() * 10, top=I.max() * 1.1)

    # Re-order labels ...
    crv, lab = ax.get_legend_handles_labels()
    ordered_lab = []
    ordered_crv = []
    for l in [label_exp, label_guinier, label_ift]:
        try:
            idx = lab.index(l)
        except:
            continue
        ordered_lab.append(lab[idx])
        ordered_crv.append(crv[idx])
    ax.legend(ordered_crv, ordered_lab, loc=3)
    ax.tick_params(axis="x", labelsize=labelsize)
    ax.tick_params(axis="y", labelsize=labelsize)
    if filename:
        if img_format:
            fig.savefig(filename, format=img_format)
        else:
            fig.savefig(filename)
    return fig


def kratky_plot(
    data,
    guinier,
    filename=None,
    img_format="svg",
    unit="nm",
    title="Dimensionless Kratky plot",
    ax=None,
    labelsize=None,
    fontsize=None,
):
    """
    Generate a Kratky plot q²Rg²I/I₀ = f(q·Rg)

    :param data: data read from an ASCII file, 3 column (q,I,err)
    :param guinier: output of autoRg
    :param filename: name of the file where the cuve should be saved
    :param img_format: image format
    :param unit: Unit name for Rg and 1/q
    :param ax: subplot where the plot shall go in
    :return: the matplotlib figure
    """
    label = "Experimental data"
    assert data.ndim == 2
    assert data.shape[1] >= 2
    q = data.T[0]
    I = data.T[1]
    try:
        err = data.T[2]
    except:
        err = None
    if ax:
        fig = ax.figure
    else:
        fig, ax = subplots()
    Rg = guinier.Rg
    I0 = guinier.I0

    xdata = q * Rg
    ydata = xdata * xdata * I / I0
    if err is not None:
        dy = xdata * xdata * err / I0
        dplot = ax.errorbar(
            xdata,
            ydata,
            dy,
            label=label,
            capsize=0,
            color="blue",
            ecolor="lightblue",
        )
    else:
        dplot = ax.plot(xdata, ydata, label=label, color="blue")
    ax.set_ylabel("$(qR_{g})^2 I/I_{0}$", fontsize=fontsize)
    ax.set_xlabel("$qR_{g}$", fontsize=fontsize)
    ax.legend(loc=1)

    ax.hlines(
        3.0 * numpy.exp(-1),
        xmin=-0.05,
        xmax=max(xdata),
        color="0.75",
        linewidth=1.0,
    )
    ax.vlines(
        numpy.sqrt(3.0),
        ymin=-0.01,
        ymax=max(ydata),
        color="0.75",
        linewidth=1.0,
    )
    ax.set_xlim(left=-0.05, right=8.5)
    ax.set_ylim(bottom=-0.01, top=(min(3.5, max(ydata))))
    ax.set_title(title)
    #     ax.legend([dplot[0]], [dplot[0].get_label()], loc=0)
    ax.legend(loc=0)
    ax.tick_params(axis="x", labelsize=labelsize)
    ax.tick_params(axis="y", labelsize=labelsize)

    if filename:
        if img_format:
            fig.savefig(filename, format=img_format)
        else:
            fig.savefig(filename)
    return fig


def guinier_plot(
    data,
    guinier,
    filename=None,
    img_format="png",
    unit="nm",
    ax=None,
    labelsize=None,
    fontsize=None,
):
    """
    Generate a guinier plot: ln(I) = f(q²)

    :param data: data read from an ASCII file, 3 column (q,I,err)
    :param guinier: A RG_RESULT object from AutoRg
    :param  filename: name of the file where the cuve should be saved
    :param img_format: image format
    :param: ax: subplot where to plot in
    :return: the matplotlib figure
    """
    assert data.ndim == 2
    assert data.shape[1] >= 2

    q, I, err = data.T[:3]

    mask = (I > 0) & numpy.isfinite(I) & (q > 0) & numpy.isfinite(q)
    if err is not None:
        mask &= (err > 0.0) & numpy.isfinite(err)
    mask = mask.astype(bool)
    Rg = guinier.Rg
    I0 = guinier.I0
    first_point = guinier.start_point
    last_point = guinier.end_point
    intercept = numpy.log(I0)
    slope = -Rg * Rg / 3.0
    end = numpy.where(q > 1.5 / Rg)[0][0]
    mask[end:] = False

    q2 = q[mask] ** 2
    logI = numpy.log(I[mask])

    if ax:
        fig = ax.figure
    else:
        fig, ax = subplots(figsize=(12, 10))
    if err is not None:
        dlogI = err[mask] / logI
        ax.errorbar(
            q2,
            logI,
            dlogI,
            label="Experimental curve",
            capsize=0,
            color="blue",
            ecolor="lightblue",
            alpha=0.5,
        )
    else:
        ax.plot(
            q2[mask],
            logI[mask],
            label="Experimental curve",
            color="blue",
            alpha=0.5,
        )
    # ax.plot(q2[first_point:last_point], logI[first_point:last_point], marker='D', markersize=5, label="guinier region")
    xmin = q[first_point] ** 2
    xmax = q[last_point] ** 2
    ymax = numpy.log(I[first_point])
    ymin = numpy.log(I[last_point])
    dy = (ymax - ymin) / 2.0
    ax.vlines(xmin, ymin=ymin, ymax=ymax + dy, color="0.75", linewidth=1.0)
    ax.vlines(
        xmax, ymin=ymin - dy, ymax=ymin + dy, color="0.75", linewidth=1.0
    )
    ax.annotate(
        "$(qR_{g})_{min}$=%.1f" % (Rg * q[first_point]),
        (xmin, ymax + dy),
        xytext=None,
        xycoords="data",
        textcoords="data",
    )
    ax.annotate(
        "$(qR_{g})_{max}$=%.1f" % (Rg * q[last_point]),
        (xmax, ymin + dy),
        xytext=None,
        xycoords="data",
        textcoords="data",
    )
    ax.annotate(
        "Guinier region",
        (xmin, ymin - dy),
        xytext=None,
        xycoords="data",
        textcoords="data",
    )
    ax.plot(
        q2[:end],
        intercept + slope * q2[:end],
        label="ln[$I(q)$] = %.2f %.2f * $q^2$" % (intercept, slope),
        color="crimson",
    )
    ax.set_ylabel("ln[$I(q)$]", fontsize=fontsize)
    ax.set_xlabel("$q^2$ (%s$^{-2}$)" % unit, fontsize=fontsize)
    ax.set_title("Guinier plot: $R_{g}=$%.2f %s $I_{0}=$%.2f" % (Rg, unit, I0))
    ax.legend()
    ax.tick_params(axis="x", labelsize=labelsize)
    ax.tick_params(axis="y", labelsize=labelsize)

    if filename:
        if img_format:
            fig.savefig(filename, format=img_format)
        else:
            fig.savefig(filename)
    return fig


def density_plot(
    ift,
    filename=None,
    img_format="png",
    unit="nm",
    ax=None,
    labelsize=None,
    fontsize=None,
):
    """
    Generate a density plot p(r)

    :param ift: An IFT result comming out of BIFT
    :param  filename: name of the file where the cuve should be saved
    :param img_format: image image format
    :param ax: subplotib where to plot in
    :return: the matplotlib figure
    """
    if ax:
        fig = ax.figure
    else:
        fig, ax = subplots(figsize=(12, 10))

    from ._bift import BIFT, StatsResult

    if isinstance(ift, BIFT):
        stats = ift.calc_stats()
    elif isinstance(ift, StatsResult):
        stats = ift
    else:
        raise TypeError("ift is expected to be a BIFT object")

    ax.errorbar(
        ift.radius,
        ift.density_avg,
        ift.density_std,
        label="BIFT: χ$_{r}^{2}=$%.2f\n $D_{max}=$%.2f %s\n $R_{g}=$%.2f %s\n $I_{0}=$%.2f"
        % (
            stats.chi2r_avg,
            stats.Dmax_avg,
            unit,
            stats.Rg_avg,
            unit,
            stats.I0_avg,
        ),
        capsize=0,
        color="blue",
        ecolor="lightblue",
    )
    ax.set_ylabel("$p(r)$", fontsize=fontsize)
    ax.set_xlabel("$r$ (%s)" % unit, fontsize=fontsize)
    ax.set_title("Pair distribution function")
    ax.legend()
    ax.tick_params(axis="x", labelsize=labelsize)
    ax.tick_params(axis="y", labelsize=labelsize)

    if filename:
        if img_format:
            fig.savefig(filename, format=img_format)
        else:
            fig.savefig(filename)
    return fig


def plot_all(
    data,
    filename=None,
    img_format=None,
    unit="nm",
    labelsize=None,
    fontsize=None,
):
    from . import bift, autorg

    try:
        guinier = autorg.autoRg(data)
    except autorg.InsufficientDataError:
        raise
    logger.debug(guinier)
    try:
        bo = bift.auto_bift(data, npt=100, scan_size=11, Dmax_over_Rg=3)
    except (
        autorg.InsufficientDataError,
        autorg.NoGuinierRegionError,
        ValueError,
    ):
        raise
    else:
        ift = bo.calc_stats()
    logger.debug(ift)
    fig, ax = subplots(2, 2, figsize=(12, 10))
    scatter_plot(
        data,
        guinier=guinier,
        ift=ift,
        ax=ax[0, 0],
        unit=unit,
        labelsize=labelsize,
        fontsize=fontsize,
    )
    guinier_plot(
        data,
        guinier,
        filename=None,
        img_format=None,
        unit=unit,
        ax=ax[0, 1],
        labelsize=labelsize,
        fontsize=fontsize,
    )
    kratky_plot(
        data,
        guinier,
        filename=None,
        img_format=None,
        unit=unit,
        ax=ax[1, 0],
        labelsize=labelsize,
        fontsize=fontsize,
    )
    density_plot(
        ift,
        filename=None,
        img_format=None,
        unit=unit,
        ax=ax[1, 1],
        labelsize=labelsize,
        fontsize=fontsize,
    )
    if filename is not None:
        if img_format:
            fig.savefig(filename, format=img_format)
        else:
            fig.savefig(filename)
    return fig

def hplc_plot(hplc,
              fractions = None,
              filename=None,    
              img_format="png",
              unit="nm",
              ax=None,
              labelsize=None,
              fontsize=None,):
    """
    Generate an HPLC plot I=f(t)

    :param hplc: stack of diffraction data
    :param fractions: list of 2tuple with first and last ndex if each fraction
    :param filename: name of the file where the cuve should be saved
    :param img_format: image image format
    :param ax: subplotib where to plot in
    :return: the matplotlib figure
    """
    if ax:
        fig = ax.figure
    else:
        fig, ax = subplots(figsize=(12, 10))
    data = [sum(i) for i in hplc]
    ax.plot(data, label = "HPLC")
    ax.set_xlabel("frame index", fontsize=fontsize)
    ax.set_ylabel("Summed intensity" % unit, fontsize=fontsize)
    ax.set_title("Chromatogram")
    
    ax.tick_params(axis="x", labelsize=labelsize)
    ax.tick_params(axis="y", labelsize=labelsize)
    if fractions:
        l = len(data)
        idx = list(range(l))
        for start,stop in fractions:
            start = min(l, max(0, start))
            stop = min(l, max(0, stop))
        ax.plot(idx[start:stop],
                data[start:stop],
                label=f"fraction {start}-{stop}",
                linewidth=5,
                alpha=0.5)
    ax.legend()
            
    if filename:
        if img_format:
            fig.savefig(filename, format=img_format)
        else:
            fig.savefig(filename)
    return fig
<|MERGE_RESOLUTION|>--- conflicted
+++ resolved
@@ -6,11 +6,7 @@
 __authors__ = ["Jerome Kieffer"]
 __license__ = "MIT"
 __copyright__ = "2020, ESRF"
-<<<<<<< HEAD
 __date__ = "21/10/2021"
-=======
-__date__ = "14/09/2022"
->>>>>>> 8923c891
 
 import logging
 
