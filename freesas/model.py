__author__ = "Guillaume"
__license__ = "MIT"
__copyright__ = "2015, ESRF"

import numpy
import threading
try:
    from . import _distance
except ImportError:
    _distance = None

def delta_expand(vec1, vec2):
    """
    @param vec1, vec2: 1d-array
    @return: difference v1-v2 for any element of v1 and v2 (i.e a 2D array)
    """
    v1 = numpy.ascontiguousarray(vec1)
    v2 = numpy.ascontiguousarray(vec2)
    v1.shape = -1,1
    v2.shape = 1,-1
    v1.strides = v1.strides[0],0
    v2.strides = 0,v2.strides[-1]
    return v1-v2


class SASModel:
    def __init__(self):
        self.atoms = []
        self.radius = 1.0
        self.header = "" # header of the PDB file
        self.com = []
        self._fineness = None
        self.inertensor = []
        self._sem = threading.Semaphore()

    def __repr__(self):
        return "SAS model with %i atoms"%len(self.atoms)

    def read(self, filename):
        """
        read the PDB file
        extract coordinates of each dummy atom
        """
        header = []
        atoms = []
        for line in open(filename):
            if line.startswith("ATOM"):
                args = line.split()
                x = float(args[6])
                y = float(args[7])
                z = float(args[8])
                atoms.append([x, y, z])
            header.append(line)
<<<<<<< HEAD
        self.header = header
=======
        self.header = "".join(header)
>>>>>>> 1b069b15
        self.atoms = numpy.array(atoms)

    def save(self, filename):
        """
        save the position of each dummy atom in a PDB file
        """
        nr = 0
        with open(filename, "w") as pdbout:
            for line in self.header:
                if line.startswith("ATOM"):
                    if nr<self.atoms.shape[0]:
                        line = line[:30]+"%8.3f%8.3f%8.3f"%tuple(self.atoms[nr])+line[54:]
                    else:
                        line = ""
                    nr += 1
                pdbout.write(line)

    def centroid(self):
        """
        return the center of mass of the protein
        """
<<<<<<< HEAD
        mol = self.atoms
        self.com = mol.mean(axis=0)
    
=======
        self.com = self.centroid()
        return self.com

>>>>>>> 1b069b15
    def inertiatensor(self):
        """
        calculate the inertia tensor of the protein
        """
        mol = self.atoms - self.com
        self.inertensor = numpy.empty((3, 3), dtype = "float")
        delta_kron = lambda i, j : 1 if i==j else 0
        for i in range(3):
            for j in range(i,3):
                self.inertensor[i,j]= self.inertensor[j,i] = (delta_kron(i,j)*(mol**2).sum(axis=1) - (mol[:,i]*mol[:,j])).sum()/mol.shape[0]
<<<<<<< HEAD
    
    def canonical_translate(self):
        """
        Calculate the translation matrix to translate the center of mass of the molecule on the origine of the base
        """
        trans = numpy.identity(4, dtype = "float")
        trans[0:3,3] = -self.com
        return trans
                
    def canonical_rotate(self):
        """
        Calculate the rotation matrix to align inertia momentum of the molecule on principal axis.
        Return a matrix with a determinant = 1
        """
        w, v = numpy.linalg.eigh(self.inertensor)
        mat = v[:, w.argsort()]
        
        b = numpy.array([[0,0,0,1]])
        b.shape = 4,1
    
        return numpy.append(numpy.append(mat.T,numpy.zeros((1,3)), axis=0), b, axis=1)
    
    def canonical_position(self):
        """
        Calculate coordinates of each dummy atoms with the molecule in its canonical position
        The molecule is put on its canonical position
        """
        mol = self.atoms
        mol = numpy.append(mol.T, numpy.ones((1,mol.shape[0])), axis=0)
        
        mol = numpy.dot(self.canonical_translate(), mol)
        mol = numpy.dot(self.canonical_rotate(), mol)
        molfinal = numpy.delete(mol, 3, axis=0)
        
        self.atoms = molfinal.T
        
    
    def _calc_fineness(self):
        """
        Calculate the fineness of the structure, i.e the average distance between the neighboring points in the model
        """
        D = delta_expand(self.atoms[:,0], self.atoms[:,0])**2+delta_expand(self.atoms[:,1], self.atoms[:,1])**2+delta_expand(self.atoms[:,2], self.atoms[:,2])**2
        
        d12 = (D.max()*numpy.eye(self.atoms[:,0].size)+D).min(axis=0).mean()
=======

    def _calc_fineness(self, use_cython=False):
        """
        Calculate the fineness of the structure, i.e the average distance between the neighboring points in the model
        """
        if _distance and use_cython:
            return _distance.calc_fineness(self.atoms)

        x = self.atoms[:,0]
        y = self.atoms[:,1]
        z = self.atoms[:,2]

        D = delta_expand(x, x)**2+delta_expand(y, y)**2+delta_expand(z, z)**2
        d12 = (D.max()*numpy.eye(x.size)+D).min(axis=0).mean()
>>>>>>> 1b069b15
        fineness = numpy.sqrt(d12)
        return fineness

    @property
    def fineness(self):
        if self._fineness is None:
            with self._sem:
                if self._fineness is None:
                    self._fineness = self._calc_fineness()
        return self._fineness

    def dist(self, other):
        """
        Calculate the distance with another model
        """
        mol1 = self.atoms
        mol2 = other.atoms

        mol1x = mol1[:,0]
        mol1y = mol1[:,1]
        mol1z = mol1[:,2]
        mol1x.shape = mol1.shape[0],1
        mol1y.shape = mol1.shape[0],1
        mol1z.shape = mol1.shape[0],1

        mol2x = mol2[:,0]
        mol2y = mol2[:,1]
        mol2z = mol2[:,2]
        mol2x.shape = mol2.shape[0],1
        mol2y.shape = mol2.shape[0],1
        mol2z.shape = mol2.shape[0],1

        d2=delta_expand(mol1x,mol2x)**2+delta_expand(mol1y,mol2y)**2+delta_expand(mol1z,mol2z)**2

        D = (0.5*((1./((mol1.shape[0])*other.fineness*other.fineness))*(d2.min(axis=1).sum())+(1./((mol2.shape[0])*self.fineness*self.fineness))*(d2.min(axis=0)).sum()))**0.5
        return D<|MERGE_RESOLUTION|>--- conflicted
+++ resolved
@@ -51,11 +51,7 @@
                 z = float(args[8])
                 atoms.append([x, y, z])
             header.append(line)
-<<<<<<< HEAD
         self.header = header
-=======
-        self.header = "".join(header)
->>>>>>> 1b069b15
         self.atoms = numpy.array(atoms)
 
     def save(self, filename):
@@ -77,15 +73,9 @@
         """
         return the center of mass of the protein
         """
-<<<<<<< HEAD
-        mol = self.atoms
-        self.com = mol.mean(axis=0)
-    
-=======
         self.com = self.centroid()
         return self.com
 
->>>>>>> 1b069b15
     def inertiatensor(self):
         """
         calculate the inertia tensor of the protein
@@ -96,7 +86,6 @@
         for i in range(3):
             for j in range(i,3):
                 self.inertensor[i,j]= self.inertensor[j,i] = (delta_kron(i,j)*(mol**2).sum(axis=1) - (mol[:,i]*mol[:,j])).sum()/mol.shape[0]
-<<<<<<< HEAD
     
     def canonical_translate(self):
         """
@@ -134,15 +123,6 @@
         self.atoms = molfinal.T
         
     
-    def _calc_fineness(self):
-        """
-        Calculate the fineness of the structure, i.e the average distance between the neighboring points in the model
-        """
-        D = delta_expand(self.atoms[:,0], self.atoms[:,0])**2+delta_expand(self.atoms[:,1], self.atoms[:,1])**2+delta_expand(self.atoms[:,2], self.atoms[:,2])**2
-        
-        d12 = (D.max()*numpy.eye(self.atoms[:,0].size)+D).min(axis=0).mean()
-=======
-
     def _calc_fineness(self, use_cython=False):
         """
         Calculate the fineness of the structure, i.e the average distance between the neighboring points in the model
@@ -156,7 +136,6 @@
 
         D = delta_expand(x, x)**2+delta_expand(y, y)**2+delta_expand(z, z)**2
         d12 = (D.max()*numpy.eye(x.size)+D).min(axis=0).mean()
->>>>>>> 1b069b15
         fineness = numpy.sqrt(d12)
         return fineness
 
