--- conflicted
+++ resolved
@@ -29,12 +29,7 @@
     def __init__(self, molecule=None):
         self.atoms = molecule if molecule is not None else []  # initial coordinates of each dummy atoms of the molecule, fourth column full of one for the transformation matrix
         self.radius = 1.0
-<<<<<<< HEAD
-        self.header = "" # header of the PDB file
-        self.rfactor = None
-=======
         self.header = ""  # header of the PDB file
->>>>>>> 351b87c5
         self.com = []
         self._fineness = None
         self._Rg = None
@@ -50,13 +45,11 @@
     def read(self, filename):
         """
         read the PDB file
-        extract the R-factor of the model, coordinates of each dummy atom and pdb file header
+        extract coordinates of each dummy atom
         """
         header = []
         atoms = []
         for line in open(filename):
-            if line.startswith("REMARK 265  Final R-factor"):
-                self.rfactor = float(line[43:56])
             if line.startswith("ATOM"):
                 x = float(line[30:38])
                 y = float(line[38:46])
