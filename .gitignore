# Byte-compiled / optimized / DLL files
__pycache__/
*.py[cod]

# C extensions
*.so
*.c

# Distribution / packaging
.Python
env/
build/
develop-eggs/
dist/
downloads/
eggs/
lib/
lib64/
parts/
sdist/
var/
*.egg-info/
.installed.cfg
*.egg

# PyInstaller
#  Usually these files are written by a python script from a template
#  before PyInstaller builds the exe, so as to inject date/other infos into it.
*.manifest
*.spec

# Installer logs
pip-log.txt
pip-delete-this-directory.txt

# Unit test / coverage reports
htmlcov/
.tox/
.mypy_cache/
.coverage
.cache
nosetests.xml
coverage.xml

# Translations
*.mo
*.pot

# Django stuff:
*.log

# Sphinx documentation
docs/_build/

# PyBuilder
target/
<<<<<<< HEAD
=======

#IDEs
>>>>>>> 57da43d4
workspace.code-workspace<|MERGE_RESOLUTION|>--- conflicted
+++ resolved
@@ -54,9 +54,6 @@
 
 # PyBuilder
 target/
-<<<<<<< HEAD
-=======
 
 #IDEs
->>>>>>> 57da43d4
 workspace.code-workspace