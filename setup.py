#!/usr/bin/python
# coding: utf8
# /*##########################################################################
#
# Copyright (c) 2015-2018 European Synchrotron Radiation Facility
#
# Permission is hereby granted, free of charge, to any person obtaining a copy
# of this software and associated documentation files (the "Software"), to deal
# in the Software without restriction, including without limitation the rights
# to use, copy, modify, merge, publish, distribute, sublicense, and/or sell
# copies of the Software, and to permit persons to whom the Software is
# furnished to do so, subject to the following conditions:
#
# The above copyright notice and this permission notice shall be included in
# all copies or substantial portions of the Software.
#
# THE SOFTWARE IS PROVIDED "AS IS", WITHOUT WARRANTY OF ANY KIND, EXPRESS OR
# IMPLIED, INCLUDING BUT NOT LIMITED TO THE WARRANTIES OF MERCHANTABILITY,
# FITNESS FOR A PARTICULAR PURPOSE AND NONINFRINGEMENT. IN NO EVENT SHALL THE
# AUTHORS OR COPYRIGHT HOLDERS BE LIABLE FOR ANY CLAIM, DAMAGES OR OTHER
# LIABILITY, WHETHER IN AN ACTION OF CONTRACT, TORT OR OTHERWISE, ARISING FROM,
# OUT OF OR IN CONNECTION WITH THE SOFTWARE OR THE USE OR OTHER DEALINGS IN
# THE SOFTWARE.
#
# ###########################################################################*/

__authors__ = ["Jérôme Kieffer", "Thomas Vincent"]
__date__ = "31/08/2018"
__license__ = "MIT"


import sys
import os
import platform
import shutil
import logging
import glob
# io import has to be here also to fix a bug on Debian 7 with python2.7
# Without this, the system io module is not loaded from numpy.distutils.
# The silx.io module seems to be loaded instead.
import io

logging.basicConfig(level=logging.INFO)

logger = logging.getLogger("freesas.setup")


from distutils.command.clean import clean as Clean
from distutils.command.build import build as _build
try:
    from setuptools import Command
    from setuptools.command.build_py import build_py as _build_py
    from setuptools.command.build_ext import build_ext
    from setuptools.command.sdist import sdist
    logger.info("Use setuptools")
except ImportError:
    try:
        from numpy.distutils.core import Command
    except ImportError:
        from distutils.core import Command
    from distutils.command.build_py import build_py as _build_py
    from distutils.command.build_ext import build_ext
    from distutils.command.sdist import sdist
    logger.info("Use distutils")

try:
    import sphinx
    import sphinx.util.console
    sphinx.util.console.color_terminal = lambda: False
    from sphinx.setup_command import BuildDoc
except ImportError:
    sphinx = None

PROJECT = "freesas"
if "LANG" not in os.environ and sys.platform == "darwin" and sys.version_info[0] > 2:
    print("""WARNING: the LANG environment variable is not defined,
an utf-8 LANG is mandatory to use setup.py, you may face unexpected UnicodeError.
export LANG=en_US.utf-8
export LC_ALL=en_US.utf-8
""")


def get_version():
    """Returns current version number from version.py file"""
    import version
    return version.strictversion


def get_readme():
    """Returns content of README.rst file"""
    dirname = os.path.dirname(os.path.abspath(__file__))
    filename = os.path.join(dirname, "README.md")
    with io.open(filename, "r", encoding="utf-8") as fp:
        long_description = fp.read()
    return long_description


classifiers = ["Development Status :: 5 - Production/Stable",
               "Environment :: Console",
               "Intended Audience :: Developers",
               "Intended Audience :: Education",
               "Intended Audience :: Science/Research",
               "License :: OSI Approved :: MIT License",
               "Natural Language :: English",
               "Operating System :: MacOS :: MacOS X",
               "Operating System :: Microsoft :: Windows",
               "Operating System :: Unix",
               "Operating System :: POSIX",
               "Programming Language :: Cython",
               "Programming Language :: Python :: 2.7",
               "Programming Language :: Python :: 3.4",
               "Programming Language :: Python :: 3.5",
               "Programming Language :: Python :: 3.6",
               "Programming Language :: Python :: 3.7",
               "Programming Language :: Python :: Implementation :: CPython",
               "Topic :: Scientific/Engineering :: Physics",
               "Topic :: Software Development :: Libraries :: Python Modules",
               "Topic :: Scientific/Engineering :: Bio-Informatics"
               ]


# ########## #
# version.py #
# ########## #


class build_py(_build_py):
    """
    Enhanced build_py which copies version.py to <PROJECT>._version.py
    """
    def find_package_modules(self, package, package_dir):
        modules = _build_py.find_package_modules(self, package, package_dir)
        if package == PROJECT:
            modules.append((PROJECT, '_version', 'version.py'))
        return modules


########
# Test #
########

class PyTest(Command):
    """Command to start tests running the script: run_tests.py"""
    user_options = []
    description = "Execute the unittests"

    def initialize_options(self):
        pass

    def finalize_options(self):
        pass

    def run(self):
        import subprocess
        errno = subprocess.call([sys.executable, 'run_tests.py'])
        if errno != 0:
            raise SystemExit(errno)


# ################### #
# build_doc command   #
# ################### #

if sphinx is None:
    class SphinxExpectedCommand(Command):
        """Command to inform that sphinx is missing"""
        user_options = []

<<<<<<< HEAD
    if can_use_openmp and USE_OPENMP: 
        extra_compile_args = set(kwargs.pop("extra_compile_args", []))
        extra_compile_args.add(USE_OPENMP)
        kwargs["extra_compile_args"] = list(extra_compile_args)
=======
        def initialize_options(self):
            pass
>>>>>>> 51bfa463

        def finalize_options(self):
            pass

        def run(self):
            raise RuntimeError(
                'Sphinx is required to build or test the documentation.\n'
                'Please install Sphinx (http://www.sphinx-doc.org).')


class BuildMan(Command):
    """Command to build man pages"""
    description = "Build man pages of the provided entry points"
    user_options = []

    def initialize_options(self):
        pass

<<<<<<< HEAD
ext_modules = [
               #Extension("freesas._distance", can_use_openmp=True),
               #Extension("freesas._distance", can_use_openmp=False),
               Extension("freesas._cormap", can_use_openmp=False),
               Extension("freesas.autorg", can_use_openmp=False),
               ]
=======
    def finalize_options(self):
        pass

    def entry_points_iterator(self):
        """Iterate other entry points available on the project."""
        entry_points = self.distribution.entry_points
        console_scripts = entry_points.get('console_scripts', [])
        gui_scripts = entry_points.get('gui_scripts', [])
        scripts = []
        scripts.extend(console_scripts)
        scripts.extend(gui_scripts)
        for script in scripts:
            # Remove ending extra dependencies
            script = script.split("[")[0]
            elements = script.split("=")
            target_name = elements[0].strip()
            elements = elements[1].split(":")
            module_name = elements[0].strip()
            function_name = elements[1].strip()
            yield target_name, module_name, function_name

    def run_targeted_script(self, target_name, script_name, env, log_output=False):
        """Execute targeted script using --help and --version to help checking
        errors. help2man is not very helpful to do it for us.

        :return: True is both return code are equal to 0
        :rtype: bool
        """
        import subprocess

        if log_output:
            extra_args = {}
        else:
            try:
                # Python 3
                from subprocess import DEVNULL
            except ImportError:
                # Python 2
                import os
                DEVNULL = open(os.devnull, 'wb')
            extra_args = {'stdout': DEVNULL, 'stderr': DEVNULL}

        succeeded = True
        command_line = [sys.executable, script_name, "--help"]
        if log_output:
            logger.info("See the following execution of: %s", " ".join(command_line))
        p = subprocess.Popen(command_line, env=env, **extra_args)
        status = p.wait()
        if log_output:
            logger.info("Return code: %s", status)
        succeeded = succeeded and status == 0
        command_line = [sys.executable, script_name, "--version"]
        if log_output:
            logger.info("See the following execution of: %s", " ".join(command_line))
        p = subprocess.Popen(command_line, env=env, **extra_args)
        status = p.wait()
        if log_output:
            logger.info("Return code: %s", status)
        succeeded = succeeded and status == 0
        return succeeded

    def run(self):
        build = self.get_finalized_command('build')
        path = sys.path
        path.insert(0, os.path.abspath(build.build_lib))

        env = dict((str(k), str(v)) for k, v in os.environ.items())
        env["PYTHONPATH"] = os.pathsep.join(path)
        if not os.path.isdir("build/man"):
            os.makedirs("build/man")
        import subprocess
        import tempfile
        import stat
        script_name = None

        entry_points = self.entry_points_iterator()
        for target_name, module_name, function_name in entry_points:
            logger.info("Build man for entry-point target '%s'" % target_name)
            # help2man expect a single executable file to extract the help
            # we create it, execute it, and delete it at the end

            py3 = sys.version_info >= (3, 0)
            try:
                # create a launcher using the right python interpreter
                script_fid, script_name = tempfile.mkstemp(prefix="%s_" % target_name, text=True)
                script = os.fdopen(script_fid, 'wt')
                script.write("#!%s\n" % sys.executable)
                script.write("import %s as app\n" % module_name)
                script.write("app.%s()\n" % function_name)
                script.close()
                # make it executable
                mode = os.stat(script_name).st_mode
                os.chmod(script_name, mode + stat.S_IEXEC)

                # execute help2man
                man_file = "build/man/%s.1" % target_name
                command_line = ["help2man", script_name, "-o", man_file]
                if not py3:
                    # Before Python 3.4, ArgParser --version was using
                    # stderr to print the version
                    command_line.append("--no-discard-stderr")
                    # Then we dont know if the documentation will contains
                    # durtty things
                    succeeded = self.run_targeted_script(target_name, script_name, env, False)
                    if not succeeded:
                        logger.info("Error while generating man file for target '%s'.", target_name)
                        self.run_targeted_script(target_name, script_name, env, True)
                        raise RuntimeError("Fail to generate '%s' man documentation" % target_name)

                p = subprocess.Popen(command_line, env=env)
                status = p.wait()
                if status != 0:
                    logger.info("Error while generating man file for target '%s'.", target_name)
                    self.run_targeted_script(target_name, script_name, env, True)
                    raise RuntimeError("Fail to generate '%s' man documentation" % target_name)
            finally:
                # clean up the script
                if script_name is not None:
                    os.remove(script_name)


if sphinx is not None:
    class BuildDocCommand(BuildDoc):
        """Command to build documentation using sphinx.

        Project should have already be built.
        """

        def run(self):
            # make sure the python path is pointing to the newly built
            # code so that the documentation is built on this and not a
            # previously installed version

            build = self.get_finalized_command('build')
            sys.path.insert(0, os.path.abspath(build.build_lib))

            # # Copy .ui files to the path:
            # dst = os.path.join(
            #     os.path.abspath(build.build_lib), "silx", "gui")
            # if not os.path.isdir(dst):
            #     os.makedirs(dst)
            # for i in os.listdir("gui"):
            #     if i.endswith(".ui"):
            #         src = os.path.join("gui", i)
            #         idst = os.path.join(dst, i)
            #         if not os.path.exists(idst):
            #             shutil.copy(src, idst)

            # Build the Users Guide in HTML and TeX format
            for builder in ['html', 'latex']:
                self.builder = builder
                self.builder_target_dir = os.path.join(self.build_dir, builder)
                self.mkpath(self.builder_target_dir)
                BuildDoc.run(self)
            sys.path.pop(0)
else:
    BuildDocCommand = SphinxExpectedCommand
>>>>>>> 51bfa463


# ################### #
# test_doc command    #
# ################### #

if sphinx is not None:
    class TestDocCommand(BuildDoc):
        """Command to test the documentation using sphynx doctest.

        http://www.sphinx-doc.org/en/1.4.8/ext/doctest.html
        """
        def run(self):
            # make sure the python path is pointing to the newly built
            # code so that the documentation is built on this and not a
            # previously installed version
            build = self.get_finalized_command('build')
            sys.path.insert(0, os.path.abspath(build.build_lib))

            # Build the Users Guide in HTML and TeX format
            for builder in ['doctest']:
                self.builder = builder
                self.builder_target_dir = os.path.join(self.build_dir, builder)
                self.mkpath(self.builder_target_dir)
                BuildDoc.run(self)
            sys.path.pop(0)

else:
    TestDocCommand = SphinxExpectedCommand


# ############################# #
# numpy.distutils Configuration #
# ############################# #

def configuration(parent_package='', top_path=None):
    """Recursive construction of package info to be used in setup().

    See http://docs.scipy.org/doc/numpy/reference/distutils.html#numpy.distutils.misc_util.Configuration
    """
    try:
        from numpy.distutils.misc_util import Configuration
    except ImportError:
        raise ImportError(
            "To install this package, you must install numpy first\n"
            "(See https://pypi.python.org/pypi/numpy)")
    config = Configuration(None, parent_package, top_path)
    config.set_options(
        ignore_setup_xxx_py=True,
        assume_default_configuration=True,
        delegate_options_to_subpackages=True,
        quiet=True)
    config.add_subpackage(PROJECT)
    return config

# ############## #
# Compiler flags #
# ############## #


class Build(_build):
    """Command to support more user options for the build."""

    user_options = [
        ('no-openmp', None,
         "do not use OpenMP for compiled extension modules"),
        ('openmp', None,
         "use OpenMP for the compiled extension modules"),
        ('no-cython', None,
         "do not compile Cython extension modules (use default compiled c-files)"),
        ('force-cython', None,
         "recompile all Cython extension modules"),
    ]
    user_options.extend(_build.user_options)

    boolean_options = ['no-openmp', 'openmp', 'no-cython', 'force-cython']
    boolean_options.extend(_build.boolean_options)

    def initialize_options(self):
        _build.initialize_options(self)
        self.no_openmp = None
        self.openmp = None
        self.no_cython = None
        self.force_cython = None

    def finalize_options(self):
        _build.finalize_options(self)
        self.finalize_cython_options(min_version='0.21.1')
        self.finalize_openmp_options()

    def _parse_env_as_bool(self, key):
        content = os.environ.get(key, "")
        value = content.lower()
        if value in ["1", "true", "yes", "y"]:
            return True
        if value in ["0", "false", "no", "n"]:
            return False
        if value in ["none", ""]:
            return None
        msg = "Env variable '%s' contains '%s'. But a boolean or an empty \
            string was expected. Variable ignored."
        logger.warning(msg, key, content)
        return None

    def finalize_openmp_options(self):
        """Check if extensions must be compiled with OpenMP.

        The result is stored into the object.
        """
        if self.openmp:
            use_openmp = True
        elif self.no_openmp:
            use_openmp = False
        else:
            env_force_cython = self._parse_env_as_bool("WITH_OPENMP")
            if env_force_cython is not None:
                use_openmp = env_force_cython
            else:
                # Use it by default
                use_openmp = True

        if use_openmp:
            if platform.system() == "Darwin":
                # By default Xcode5 & XCode6 do not support OpenMP, Xcode4 is OK.
                osx = tuple([int(i) for i in platform.mac_ver()[0].split(".")])
                if osx >= (10, 8):
                    logger.warning("OpenMP support ignored. Your platform do not support it")
                    use_openmp = False

        # Remove attributes used by distutils parsing
        # use 'use_openmp' instead
        del self.no_openmp
        del self.openmp
        self.use_openmp = use_openmp

    def finalize_cython_options(self, min_version=None):
        """
        Check if cythonization must be used for the extensions.

        The result is stored into the object.
        """

        if self.force_cython:
            use_cython = "force"
        elif self.no_cython:
            use_cython = "no"
        else:
            env_force_cython = self._parse_env_as_bool("FORCE_CYTHON")
            env_with_cython = self._parse_env_as_bool("WITH_CYTHON")
            if env_force_cython is True:
                use_cython = "force"
            elif env_with_cython is True:
                use_cython = "yes"
            elif env_with_cython is False:
                use_cython = "no"
            else:
                # Use it by default
                use_cython = "yes"

        if use_cython in ["force", "yes"]:
            try:
                import Cython.Compiler.Version
                if min_version and Cython.Compiler.Version.version < min_version:
                    msg = "Cython version is too old. At least version is %s \
                        expected. Cythonization is skipped."
                    logger.warning(msg, str(min_version))
                    use_cython = "no"
            except ImportError:
                msg = "Cython is not available. Cythonization is skipped."
                logger.warning(msg)
                use_cython = "no"

        # Remove attribute used by distutils parsing
        # use 'use_cython' and 'force_cython' instead
        del self.no_cython
        self.force_cython = use_cython == "force"
        self.use_cython = use_cython in ["force", "yes"]


class BuildExt(build_ext):
    """Handle extension compilation.

    Command-line argument and environment can custom:

    - The use of cython to cythonize files, else a default version is used
    - Build extension with support of OpenMP (by default it is enabled)
    - If building with MSVC, compiler flags are converted from gcc flags.
    """
<<<<<<< HEAD
    translator = {
        # Compiler
        # name, compileflag, linkflag
        'msvc': {
            'openmp': ('/openmp', ''),
            'debug': ('/Zi', ''),
            'OpenCL': 'OpenCL',
        },
        'mingw32': {
            'openmp': ('-fopenmp', '-fopenmp'),
            'debug': ('-g', '-g'),
            'stdc++': 'stdc++',
            'OpenCL': 'OpenCL'
        },
        'default': {
            'openmp': ('-fopenmp', '-fopenmp'),
            'debug': ('-g', '-g'),
            'stdc++': 'stdc++',
            'OpenCL': 'OpenCL'
        }
    }
=======
>>>>>>> 51bfa463

    COMPILE_ARGS_CONVERTER = {'-fopenmp': '/openmp'}

    LINK_ARGS_CONVERTER = {'-fopenmp': ''}

    description = 'Build freesas extensions'

    def finalize_options(self):
        build_ext.finalize_options(self)
        build_obj = self.distribution.get_command_obj("build")
        self.use_openmp = build_obj.use_openmp
        self.use_cython = build_obj.use_cython
        self.force_cython = build_obj.force_cython

    def patch_with_default_cythonized_files(self, ext):
        """Replace cython files by .c or .cpp files in extension's sources.

        It replaces the *.pyx and *.py source files of the extensions
        to either *.cpp or *.c source files.
        No compilation is performed.

        :param Extension ext: An extension to patch.
        """
        new_sources = []
        for source in ext.sources:
            base, file_ext = os.path.splitext(source)
            if file_ext in ('.pyx', '.py'):
                if ext.language == 'c++':
                    cythonized = base + '.cpp'
                else:
                    cythonized = base + '.c'
                if not os.path.isfile(cythonized):
                    raise RuntimeError("Source file not found: %s. Cython is needed" % cythonized)
                print("Use default cythonized file for %s" % source)
                new_sources.append(cythonized)
            else:
                new_sources.append(source)
        ext.sources = new_sources

    def patch_extension(self, ext):
        """
        Patch an extension according to requested Cython and OpenMP usage.

        :param Extension ext: An extension
        """
        # Cytonize
        if not self.use_cython:
            self.patch_with_default_cythonized_files(ext)
        else:
            from Cython.Build import cythonize
            patched_exts = cythonize(
                [ext],
                compiler_directives={'embedsignature': True},
                force=self.force_cython,
                compile_time_env={"HAVE_OPENMP": self.use_openmp}
            )
            ext.sources = patched_exts[0].sources

        # Remove OpenMP flags if OpenMP is disabled
        if not self.use_openmp:
            ext.extra_compile_args = [
                f for f in ext.extra_compile_args if f != '-fopenmp']
            ext.extra_link_args = [
                f for f in ext.extra_link_args if f != '-fopenmp']

        # Convert flags from gcc to MSVC if required
        if self.compiler.compiler_type == 'msvc':
            ext.extra_compile_args = [self.COMPILE_ARGS_CONVERTER.get(f, f)
                                      for f in ext.extra_compile_args]
            ext.extra_link_args = [self.LINK_ARGS_CONVERTER.get(f, f)
                                   for f in ext.extra_link_args]

        elif self.compiler.compiler_type == 'unix':
            # Avoids runtime symbol collision for manylinux1 platform
            # See issue #1070
            extern = 'extern "C" ' if ext.language == 'c++' else ''
            return_type = 'void' if sys.version_info[0] <= 2 else 'PyObject*'

            ext.extra_compile_args.append(
                '''-fvisibility=hidden -D'PyMODINIT_FUNC=%s__attribute__((visibility("default"))) %s ' ''' % (extern, return_type))

    def is_debug_interpreter(self):
        """
        Returns true if the script is executed with a debug interpreter.

        It looks to be a non-standard code. It is not working for Windows and
        Mac. But it have to work at least for Debian interpreters.

        :rtype: bool
        """
        if sys.version_info >= (3, 0):
            # It is normalized on Python 3
            # But it is not available on Windows CPython
            if hasattr(sys, "abiflags"):
                return "d" in sys.abiflags
        else:
            # It's a Python 2 interpreter
            # pydebug is not available on Windows/Mac OS interpreters
            if hasattr(sys, "pydebug"):
                return sys.pydebug

<<<<<<< HEAD
        for e in self.extensions:
            if self.compiler.compiler_type == 'msvc':
                e.extra_compile_args = [arg for arg in e.extra_compile_args 
                                        if arg != ""]
                e.extra_link_args = [arg for arg in e.extra_link_args 
                                        if arg != ""]
                e.libraries = [arg for arg in e.libraries
                                        if arg != ""]
               
            e.extra_compile_args = [trans[arg][0] if arg in trans else arg
                                 for arg in e.extra_compile_args]
            e.extra_link_args = [trans[arg][1] if arg in trans else arg
                                 for arg in e.extra_link_args]
            e.libraries = [trans[arg] for arg in e.libraries if arg in trans]
            print(e.extra_compile_args, e.extra_link_args, e.libraries)
            #if self.compiler.compiler_type == 'msvc':
                #e.extra_compile_args = [arg for arg in e.extra_compile_args 
                                       # if arg != ' ']
                #e.extra_link_args = [arg for arg in e.extra_link_args 
                                       # if arg != ' ']
                #e.libraries = [arg for arg in e.libraries
                                       # if arg != ' ']
                #print(e.extra_compile_args, e.extra_link_args, e.libraries)
        _build_ext.build_extensions(self)
=======
        # We can't know if we uses debug interpreter
        return False
>>>>>>> 51bfa463

    def patch_compiler(self):
        """
        Patch the compiler to:
        - always compile extensions with debug symboles (-g)
        - only compile asserts in debug mode (-DNDEBUG)

        Plus numpy.distutils/setuptools/distutils inject a lot of duplicated
        flags. This function tries to clean up default debug options.
        """
        build_obj = self.distribution.get_command_obj("build")
        if build_obj.debug:
            debug_mode = build_obj.debug
        else:
            # Force debug_mode also when it uses python-dbg
            # It is needed for Debian packaging
            debug_mode = self.is_debug_interpreter()

        if self.compiler.compiler_type == "unix":
            args = list(self.compiler.compiler_so)
            # clean up debug flags -g is included later in another way
            must_be_cleaned = ["-DNDEBUG", "-g"]
            args = filter(lambda x: x not in must_be_cleaned, args)
            args = list(args)

            # always insert symbols
            args.append("-g")
            # only strip asserts in release mode
            if not debug_mode:
                args.append('-DNDEBUG')
            # patch options
            self.compiler.compiler_so = list(args)

    def build_extensions(self):
        self.patch_compiler()
        for ext in self.extensions:
            self.patch_extension(ext)
        build_ext.build_extensions(self)


################################################################################
# Clean command
################################################################################


class CleanCommand(Clean):
    description = "Remove build artifacts from the source tree"

    def expand(self, path_list):
        """Expand a list of path using glob magic.

        :param list[str] path_list: A list of path which may contains magic
        :rtype: list[str]
        :returns: A list of path without magic
        """
        path_list2 = []
        for path in path_list:
            if glob.has_magic(path):
                iterator = glob.iglob(path)
                path_list2.extend(iterator)
            else:
                path_list2.append(path)
        return path_list2

    def find(self, path_list):
        """Find a file pattern if directories.

        Could be done using "**/*.c" but it is only supported in Python 3.5.

        :param list[str] path_list: A list of path which may contains magic
        :rtype: list[str]
        :returns: A list of path without magic
        """
        import fnmatch
        path_list2 = []
        for pattern in path_list:
            for root, _, filenames in os.walk('.'):
                for filename in fnmatch.filter(filenames, pattern):
                    path_list2.append(os.path.join(root, filename))
        return path_list2

    def run(self):
        Clean.run(self)

        cython_files = self.find(["*.pyx"])
        cythonized_files = [path.replace(".pyx", ".c") for path in cython_files]
        cythonized_files += [path.replace(".pyx", ".cpp") for path in cython_files]

        # really remove the directories
        # and not only if they are empty
        to_remove = [self.build_base]
        to_remove = self.expand(to_remove)
        to_remove += cythonized_files

        if not self.dry_run:
            for path in to_remove:
                try:
                    if os.path.isdir(path):
                        shutil.rmtree(path)
                    else:
                        os.remove(path)
                    logger.info("removing '%s'", path)
                except OSError:
                    pass

################################################################################
# Source tree
################################################################################


class SourceDistWithCython(sdist):
    """
    Force cythonization of the extensions before generating the source
    distribution.

    To provide the widest compatibility the cythonized files are provided
    without suppport of OpenMP.
    """

    description = "Create a source distribution including cythonozed files (tarball, zip file, etc.)"

    def finalize_options(self):
        sdist.finalize_options(self)
        self.extensions = self.distribution.ext_modules

    def run(self):
        self.cythonize_extensions()
        sdist.run(self)

    def cythonize_extensions(self):
        from Cython.Build import cythonize
        cythonize(
            self.extensions,
            compiler_directives={'embedsignature': True},
            compile_time_env={"HAVE_OPENMP": False},
            force=True
        )


################################################################################
# Debian source tree
################################################################################


class sdist_debian(sdist):
    """
    Tailor made sdist for debian
    * remove auto-generated doc
    * remove cython generated .c files
    * remove cython generated .cpp files
    * remove .bat files
    * include .l man files
    """

    description = "Create a source distribution for Debian (tarball, zip file, etc.)"

    @staticmethod
    def get_debian_name():
        import version
        name = "%s_%s" % (PROJECT, version.debianversion)
        return name

    def prune_file_list(self):
        sdist.prune_file_list(self)
        to_remove = ["doc/build", "doc/pdf", "doc/html", "pylint", "epydoc"]
        print("Removing files for debian")
        for rm in to_remove:
            self.filelist.exclude_pattern(pattern="*", anchor=False, prefix=rm)

        # this is for Cython files specifically: remove C & html files
        search_root = os.path.dirname(os.path.abspath(__file__))
        for root, _, files in os.walk(search_root):
            for afile in files:
                if os.path.splitext(afile)[1].lower() == ".pyx":
                    base_file = os.path.join(root, afile)[len(search_root) + 1:-4]
                    self.filelist.exclude_pattern(pattern=base_file + ".c")
                    self.filelist.exclude_pattern(pattern=base_file + ".cpp")
                    self.filelist.exclude_pattern(pattern=base_file + ".html")

        # do not include third_party/_local files
        # self.filelist.exclude_pattern(pattern="*", prefix="silx/third_party/_local")

    def make_distribution(self):
        self.prune_file_list()
        sdist.make_distribution(self)
        dest = self.archive_files[0]
        dirname, basename = os.path.split(dest)
        base, ext = os.path.splitext(basename)
        while ext in [".zip", ".tar", ".bz2", ".gz", ".Z", ".lz", ".orig"]:
            base, ext = os.path.splitext(base)
        # if ext:
        #     dest = "".join((base, ext))
        # else:
        #     dest = base
        # sp = dest.split("-")
        # base = sp[:-1]
        # nr = sp[-1]
        debian_arch = os.path.join(dirname, self.get_debian_name() + ".orig.tar.gz")
        os.rename(self.archive_files[0], debian_arch)
        self.archive_files = [debian_arch]
        print("Building debian .orig.tar.gz in %s" % self.archive_files[0])


# ##### #
# setup #
# ##### #

def get_project_configuration(dry_run):
    """Returns project arguments for setup"""
    # Use installed numpy version as minimal required version
    # This is useful for wheels to advertise the numpy version they were built with
    if dry_run:
        numpy_requested_version = ""
    else:
        from numpy.version import version as numpy_version
        numpy_requested_version = ">=%s" % numpy_version
        logger.info("Install requires: numpy %s", numpy_requested_version)

    install_requires = [
        # for most of the computation
        "numpy%s" % numpy_requested_version,
        # for the script launcher
        "setuptools",
        "six"]

    setup_requires = ["setuptools",
                      "numpy",
                      "cython"]

    package_data = {
        # Resources files for silx
        # 'silx.resources': [
        #    'gui/logo/*.png',
        #    'gui/logo/*.svg',
        #    'gui/icons/*.png',
        #    'gui/icons/*.svg',
        #    'gui/icons/*.mng',
        #    'gui/icons/*.gif',
        #    'gui/icons/*/*.png',
        #    'opencl/*.cl',
        #    'opencl/image/*.cl',
        #    'opencl/sift/*.cl',
        #    'opencl/codec/*.cl',
        #    'gui/colormaps/*.npy'],
        # 'silx.examples': ['*.png'],
    }

    entry_points = {
        'console_scripts': [
                            'autorg.py = freesas.app.autorg:main',
                            'cormap.py = freesas.app.cormap:main',
                            'supycomb.py = freesas.app.supycomb:main',
                           ],
        # 'gui_scripts': [],
    }

    cmdclass = dict(
        build=Build,
        build_py=build_py,
        test=PyTest,
        build_doc=BuildDocCommand,
        test_doc=TestDocCommand,
        build_ext=BuildExt,
        build_man=BuildMan,
        clean=CleanCommand,
        sdist=SourceDistWithCython,
        debian_src=sdist_debian)

    if dry_run:
        # DRY_RUN implies actions which do not require NumPy
        #
        # And they are required to succeed without Numpy for example when
        # pip is used to install silx when Numpy is not yet present in
        # the system.
        setup_kwargs = {}
    else:
        config = configuration()
        setup_kwargs = config.todict()

    setup_kwargs.update(name=PROJECT,
                        version=get_version(),
                        url="http://www.silx.org/",
                        author="Guillaume Bonamis, Martha Brennich, Jerome Kieffer",
                        author_email="jerome.kieffer@esrf.fr",
                        classifiers=classifiers,
                        description="Free tools to analyze Small angle scattering data",
                        long_description=get_readme(),
                        install_requires=install_requires,
                        setup_requires=setup_requires,
                        cmdclass=cmdclass,
                        package_data=package_data,
                        zip_safe=False,
                        entry_points=entry_points,
                        )
#      packages=["freesas", "freesas.test"],
#      data_files=glob.glob("testdata/*"),
#      scripts=script_files,
#      install_requires=['numpy', "six"],
#      ext_modules=ext_modules,

    return setup_kwargs


def setup_package():
    """Run setup(**kwargs)

    Depending on the command, it either runs the complete setup which depends on numpy,
    or a *dry run* setup with no dependency on numpy.
    """

    # Check if action requires build/install
    dry_run = len(sys.argv) == 1 or (len(sys.argv) >= 2 and (
        '--help' in sys.argv[1:] or
        sys.argv[1] in ('--help-commands', 'egg_info', '--version',
                        'clean', '--name')))

    if dry_run:
        # DRY_RUN implies actions which do not require dependencies, like NumPy
        try:
            from setuptools import setup
            logger.info("Use setuptools.setup")
        except ImportError:
            from distutils.core import setup
            logger.info("Use distutils.core.setup")
    else:
        try:
            from setuptools import setup
        except ImportError:
            from numpy.distutils.core import setup
            logger.info("Use numpy.distutils.setup")

    setup_kwargs = get_project_configuration(dry_run)
    setup(**setup_kwargs)


if __name__ == "__main__":
    setup_package()<|MERGE_RESOLUTION|>--- conflicted
+++ resolved
@@ -166,15 +166,8 @@
         """Command to inform that sphinx is missing"""
         user_options = []
 
-<<<<<<< HEAD
-    if can_use_openmp and USE_OPENMP: 
-        extra_compile_args = set(kwargs.pop("extra_compile_args", []))
-        extra_compile_args.add(USE_OPENMP)
-        kwargs["extra_compile_args"] = list(extra_compile_args)
-=======
         def initialize_options(self):
             pass
->>>>>>> 51bfa463
 
         def finalize_options(self):
             pass
@@ -193,14 +186,6 @@
     def initialize_options(self):
         pass
 
-<<<<<<< HEAD
-ext_modules = [
-               #Extension("freesas._distance", can_use_openmp=True),
-               #Extension("freesas._distance", can_use_openmp=False),
-               Extension("freesas._cormap", can_use_openmp=False),
-               Extension("freesas.autorg", can_use_openmp=False),
-               ]
-=======
     def finalize_options(self):
         pass
 
@@ -358,7 +343,6 @@
             sys.path.pop(0)
 else:
     BuildDocCommand = SphinxExpectedCommand
->>>>>>> 51bfa463
 
 
 # ################### #
@@ -375,6 +359,7 @@
             # make sure the python path is pointing to the newly built
             # code so that the documentation is built on this and not a
             # previously installed version
+
             build = self.get_finalized_command('build')
             sys.path.insert(0, os.path.abspath(build.build_lib))
 
@@ -547,30 +532,6 @@
     - Build extension with support of OpenMP (by default it is enabled)
     - If building with MSVC, compiler flags are converted from gcc flags.
     """
-<<<<<<< HEAD
-    translator = {
-        # Compiler
-        # name, compileflag, linkflag
-        'msvc': {
-            'openmp': ('/openmp', ''),
-            'debug': ('/Zi', ''),
-            'OpenCL': 'OpenCL',
-        },
-        'mingw32': {
-            'openmp': ('-fopenmp', '-fopenmp'),
-            'debug': ('-g', '-g'),
-            'stdc++': 'stdc++',
-            'OpenCL': 'OpenCL'
-        },
-        'default': {
-            'openmp': ('-fopenmp', '-fopenmp'),
-            'debug': ('-g', '-g'),
-            'stdc++': 'stdc++',
-            'OpenCL': 'OpenCL'
-        }
-    }
-=======
->>>>>>> 51bfa463
 
     COMPILE_ARGS_CONVERTER = {'-fopenmp': '/openmp'}
 
@@ -672,35 +633,8 @@
             if hasattr(sys, "pydebug"):
                 return sys.pydebug
 
-<<<<<<< HEAD
-        for e in self.extensions:
-            if self.compiler.compiler_type == 'msvc':
-                e.extra_compile_args = [arg for arg in e.extra_compile_args 
-                                        if arg != ""]
-                e.extra_link_args = [arg for arg in e.extra_link_args 
-                                        if arg != ""]
-                e.libraries = [arg for arg in e.libraries
-                                        if arg != ""]
-               
-            e.extra_compile_args = [trans[arg][0] if arg in trans else arg
-                                 for arg in e.extra_compile_args]
-            e.extra_link_args = [trans[arg][1] if arg in trans else arg
-                                 for arg in e.extra_link_args]
-            e.libraries = [trans[arg] for arg in e.libraries if arg in trans]
-            print(e.extra_compile_args, e.extra_link_args, e.libraries)
-            #if self.compiler.compiler_type == 'msvc':
-                #e.extra_compile_args = [arg for arg in e.extra_compile_args 
-                                       # if arg != ' ']
-                #e.extra_link_args = [arg for arg in e.extra_link_args 
-                                       # if arg != ' ']
-                #e.libraries = [arg for arg in e.libraries
-                                       # if arg != ' ']
-                #print(e.extra_compile_args, e.extra_link_args, e.libraries)
-        _build_ext.build_extensions(self)
-=======
         # We can't know if we uses debug interpreter
         return False
->>>>>>> 51bfa463
 
     def patch_compiler(self):
         """
